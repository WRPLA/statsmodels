"""
Vector Autoregression (VAR) processes

References
----------
Lutkepohl (2005) New Introduction to Multiple Time Series Analysis
"""

from __future__ import division

from collections import defaultdict
from cStringIO import StringIO

import numpy as np
import numpy.linalg as npl
from numpy.linalg import cholesky as chol, solve
import scipy.stats as stats
import scipy.linalg as L

from scikits.statsmodels.tools.decorators import cache_readonly
from scikits.statsmodels.tools.tools import chain_dot
from scikits.statsmodels.tsa.tsatools import vec, unvec

from scikits.statsmodels.tsa.vector_ar.irf import IRAnalysis
from scikits.statsmodels.tsa.vector_ar.output import VARSummary

import scikits.statsmodels.tsa.tsatools as tsa
import scikits.statsmodels.tsa.vector_ar.output as output
import scikits.statsmodels.tsa.vector_ar.plotting as plotting
import scikits.statsmodels.tsa.vector_ar.util as util

import scikits.statsmodels.tools.data as data_util

mat = np.array

#-------------------------------------------------------------------------------
# VAR process routines

def ma_rep(coefs, maxn=10):
    r"""
    MA(\infty) representation of VAR(p) process

    Parameters
    ----------
    coefs : ndarray (p x k x k)
    maxn : int
        Number of MA matrices to compute

    Notes
    -----
    VAR(p) process as

    .. math:: y_t = A_1 y_{t-1} + \ldots + A_p y_{t-p} + u_t

    can be equivalently represented as

    .. math:: y_t = \mu + \sum_{i=0}^\infty \Phi_i u_{t-i}

    e.g. can recursively compute the \Phi_i matrices with \Phi_0 = I_k

    Returns
    -------
    phis : ndarray (maxn + 1 x k x k)
    """
    p, k, k = coefs.shape
    phis = np.zeros((maxn+1, k, k))
    phis[0] = np.eye(k)

    # recursively compute Phi matrices
    for i in xrange(1, maxn + 1):
        for j in xrange(1, i+1):
            if j > p:
                break

            phis[i] += np.dot(phis[i-j], coefs[j-1])

    return phis

def is_stable(coefs, verbose=False):
    """
    Determine stability of VAR(p) system by examining the eigenvalues of the
    VAR(1) representation

    Parameters
    ----------
    coefs : ndarray (p x k x k)

    Returns
    -------
    is_stable : bool
    """
    A_var1 = util.comp_matrix(coefs)
    eigs = np.linalg.eigvals(A_var1)

    if verbose:
        print 'Eigenvalues of VAR(1) rep'
        for val in np.abs(eigs):
            print val

    return (np.abs(eigs) <= 1).all()

def var_acf(coefs, sig_u, nlags=None):
    """
    Compute autocovariance function ACF_y(h) up to nlags of stable VAR(p)
    process

    Parameters
    ----------
    coefs : ndarray (p x k x k)
        Coefficient matrices A_i
    sig_u : ndarray (k x k)
        Covariance of white noise process u_t
    nlags : int, optional
        Defaults to order p of system

    Notes
    -----
    Ref: Lutkepohl p.28-29

    Returns
    -------
    acf : ndarray, (p, k, k)
    """
    p, k, _ = coefs.shape
    if nlags is None:
        nlags = p

    # p x k x k, ACF for lags 0, ..., p-1
    result = np.zeros((nlags + 1, k, k))
    result[:p] = _var_acf(coefs, sig_u)

    # yule-walker equations
    for h in xrange(p, nlags + 1):
        # compute ACF for lag=h
        # G(h) = A_1 G(h-1) + ... + A_p G(h-p)

        for j in xrange(p):
            result[h] += np.dot(coefs[j], result[h-j-1])

    return result

def _var_acf(coefs, sig_u):
    """
    Compute autocovariance function ACF_y(h) for h=1,...,p

    Notes
    -----
    Lutkepohl (2005) p.29
    """
    p, k, k2 = coefs.shape
    assert(k == k2)

    A = util.comp_matrix(coefs)
    # construct VAR(1) noise covariance
    SigU = np.zeros((k*p, k*p))
    SigU[:k,:k] = sig_u

    # vec(ACF) = (I_(kp)^2 - kron(A, A))^-1 vec(Sigma_U)
    vecACF = L.solve(np.eye((k*p)**2) - np.kron(A, A), vec(SigU))

    acf = unvec(vecACF)
    acf = acf[:k].T.reshape((p, k, k))

    return acf

def forecast(y, coefs, intercept, steps):
    """
    Produce linear MSE forecast

    Parameters
    ----------
    y :
    coefs :
    intercept :
    steps :

    Returns
    -------
    forecasts : ndarray (steps x neqs)

    Notes
    -----
    Lutkepohl p. 37

    Also used by DynamicVAR class
    """
    p = len(coefs)
    k = len(coefs[0])
    # initial value
    forcs = np.zeros((steps, k)) + intercept

    # h=0 forecast should be latest observation
    # forcs[0] = y[-1]

    # make indices easier to think about
    for h in xrange(1, steps + 1):
        # y_t(h) = intercept + sum_1^p A_i y_t_(h-i)
        f = forcs[h - 1]
        for i in xrange(1, p + 1):
            # slightly hackish
            if h - i <= 0:
                # e.g. when h=1, h-1 = 0, which is y[-1]
                prior_y = y[h - i - 1]
            else:
                # e.g. when h=2, h-1=1, which is forcs[0]
                prior_y = forcs[h - i - 1]

            # i=1 is coefs[0]
            f = f + np.dot(coefs[i - 1], prior_y)
        forcs[h - 1] = f

    return forcs

def forecast_cov(ma_coefs, sig_u, steps):
    """
    Compute theoretical forecast error variance matrices

    Parameters
    ----------

    Returns
    -------
    forc_covs : ndarray (steps x neqs x neqs)
    """
    k = len(sig_u)
    forc_covs = np.zeros((steps, k, k))

    prior = np.zeros((k, k))
    for h in xrange(steps):
        # Sigma(h) = Sigma(h-1) + Phi Sig_u Phi'
        phi = ma_coefs[h]
        var = chain_dot(phi, sig_u, phi.T)
        forc_covs[h] = prior = prior + var

    return forc_covs

def var_loglike(resid, omega, nobs):
    r"""
    Returns the value of the VAR(p) log-likelihood.

    Parameters
    ----------
    resid : ndarray (T x K)
    omega : ndarray
        Sigma hat matrix.  Each element i,j is the average product of the
        OLS residual for variable i and the OLS residual for variable j or
        np.dot(resid.T,resid)/nobs.  There should be no correction for the
        degrees of freedom.
    nobs : int

    Returns
    -------
    llf : float
        The value of the loglikelihood function for a VAR(p) model

    Notes
    -----
    The loglikelihood function for the VAR(p) is

    .. math::

        -\left(\frac{T}{2}\right)
        \left(\ln\left|\Omega\right|-K\ln\left(2\pi\right)-K\right)
    """
    logdet = util.get_logdet(np.asarray(omega))
    neqs = len(omega)
    part1 = - (nobs * neqs / 2) * np.log(2 * np.pi)
    part2 = - (nobs / 2) * (logdet + neqs)
    return part1 + part2

def _reordered(self, order):
    #Create new arrays to hold rearranged results from .fit()
    endog = self.endog
    endog_lagged = self.endog_lagged
    params = self.params
    sigma_u = self.sigma_u
    names = self.names
    k_ar = self.k_ar
    endog_new = np.zeros([np.size(endog,0),np.size(endog,1)])
    endog_lagged_new = np.zeros([np.size(endog_lagged,0), np.size(endog_lagged,1)])
    params_new_inc, params_new = [np.zeros([np.size(params,0), np.size(params,1)])
                                  for i in range(2)]
    sigma_u_new_inc, sigma_u_new = [np.zeros([np.size(sigma_u,0), np.size(sigma_u,1)])
                                    for i in range(2)]
    num_end = len(self.params[0])
    names_new = []

    #Rearrange elements and fill in new arrays
    k = self.k_trend
    for i, c in enumerate(order):
        endog_new[:,i] = self.endog[:,c]
        if k > 0:
            params_new_inc[0,i] = params[0,i]
            endog_lagged_new[:,0] = endog_lagged[:,0]
        for j in range(k_ar):
            params_new_inc[i+j*num_end+k,:] = self.params[c+j*num_end+k,:]
            endog_lagged_new[:,i+j*num_end+k] = endog_lagged[:,c+j*num_end+k]
        sigma_u_new_inc[i,:] = sigma_u[c,:]
        names_new.append(names[c])
    for i, c in enumerate(order):
        params_new[:,i] = params_new_inc[:,c]
        sigma_u_new[:,i] = sigma_u_new_inc[:,c]

    return VARResults(endog=endog_new, endog_lagged=endog_lagged_new,
                      params=params_new, sigma_u=sigma_u_new,
                      lag_order=self.k_ar, model=self.model,
                      trend='c', names=names_new, dates=self.dates)

#-------------------------------------------------------------------------------
# VARProcess class: for known or unknown VAR process

class VAR(object):
    r"""
    Fit VAR(p) process and do lag order selection

    .. math:: y_t = A_1 y_{t-1} + \ldots + A_p y_{t-p} + u_t

    Parameters
    ----------
    endog : np.ndarray (structured or homogeneous) or DataFrame
    names : array-like
        must match number of columns of endog
    dates : array-like
        must match number of rows of endog

    Notes
    -----
    **References**
    Lutkepohl (2005) New Introduction to Multiple Time Series Analysis

    Returns
    -------
    .fit() method returns VARResults object
    """
    def __init__(self, endog, names=None, dates=None):
        (self.endog, self.names,
         self.dates) = data_util.interpret_data(endog, names, dates)

        self.y = self.endog #keep alias for now
        self.neqs = self.endog.shape[1]

    def fit(self, maxlags=None, method='ols', ic=None, trend='c',
            verbose=False):
        """
        Fit the VAR model

        Parameters
        ----------
        maxlags : int
            Maximum number of lags to check for order selection, defaults to
            12 * (nobs/100.)**(1./4), see select_order function
        method : {'ols'}
            Estimation method to use
        ic : {'aic', 'fpe', 'hqic', 'bic', None}
            Information criterion to use for VAR order selection.
            aic : Akaike
            fpe : Final prediction error
            hqic : Hannan-Quinn
            bic : Bayesian a.k.a. Schwarz
        verbose : bool, default False
            Print order selection output to the screen
        trend, str {"c", "ct", "ctt", "nc"}
            "c" - add constant
            "ct" - constant and trend
            "ctt" - constant, linear and quadratic trend
            "nc" - co constant, no trend
            Note that these are prepended to the columns of the dataset.

        Notes
        -----
        Lutkepohl pp. 146-153

        Returns
        -------
        est : VARResults
        """
        lags = maxlags

        if ic is not None:
            selections = self.select_order(maxlags=maxlags, verbose=verbose)
            if ic not in selections:
                raise Exception("%s not recognized, must be among %s"
                                % (ic, sorted(selections)))
            lags = selections[ic]
            if verbose:
                print 'Using %d based on %s criterion' %  (lags, ic)
        else:
            if lags is None:
                lags = 1

        self.nobs = len(self.endog) - lags

        return self._estimate_var(lags, trend=trend)

    def _estimate_var(self, lags, offset=0, trend='c'):
        """
        lags : int
        offset : int
            Periods to drop from beginning-- for order selection so it's an
            apples-to-apples comparison
        trend : string or None
            As per above
        """
        k_trend = util.get_trendorder(trend) #NOTE: trendorder should be polynomial order

        if offset < 0: # pragma: no cover
            raise ValueError('offset must be >= 0')

        y = self.y[offset:]

        z = util.get_var_endog(y, lags, trend=trend)
        y_sample = y[lags:]

        # Lutkepohl p75, about 5x faster than stated formula
        params = np.linalg.lstsq(z, y_sample)[0]
        resid = y_sample - np.dot(z, params)

        # Unbiased estimate of covariance matrix $\Sigma_u$ of the white noise
        # process $u$
        # equivalent definition
        # .. math:: \frac{1}{T - Kp - 1} Y^\prime (I_T - Z (Z^\prime Z)^{-1}
        # Z^\prime) Y
        # Ref: Lutkepohl p.75
        # df_resid right now is T - Kp - 1, which is a suggested correction

        avobs = len(y_sample)

        df_resid = avobs - (self.neqs * lags + k_trend)

        sse = np.dot(resid.T, resid)
        omega = sse / df_resid

        return VARResults(y, z, params, omega, lags, names=self.names,
                          trend=trend, dates=self.dates, model=self)

    def select_order(self, maxlags=None, verbose=True):
        """
        Compute lag order selections based on each of the available information
        criteria

        Parameters
        ----------
        maxlags : int
            if None, defaults to 12 * (nobs/100.)**(1./4)
        verbose : bool, default True
            If True, print table of info criteria and selected orders

        Returns
        -------
        selections : dict {info_crit -> selected_order}
        """
        if maxlags is None:
            maxlags = int(round(12*(len(self.endog)/100.)**(1/4.)))

        ics = defaultdict(list)
        for p in range(maxlags + 1):
            # exclude some periods to same amount of data used for each lag
            # order
            result = self._estimate_var(p, offset=maxlags-p)

            for k, v in result.info_criteria.iteritems():
                ics[k].append(v)

        selected_orders = dict((k, mat(v).argmin())
                               for k, v in ics.iteritems())

        if verbose:
            output.print_ic_table(ics, selected_orders)

        return selected_orders

class VARProcess(object):
    """
    Class represents a known VAR(p) process

    Parameters
    ----------
    coefs : ndarray (p x k x k)
    intercept : ndarray (length k)
    sigma_u : ndarray (k x k)
    names : sequence (length k)

    Returns
    -------
    **Attributes**:
    """
    def __init__(self, coefs, intercept, sigma_u, names=None):
        self.k_ar = len(coefs)
        self.neqs = coefs.shape[1]
        self.coefs = coefs
        self.intercept = intercept
        self.sigma_u = sigma_u
        self.names = names

    def get_eq_index(self, name):
        "Return integer position of requested equation name"
        return util.get_index(self.names, name)

    def __str__(self):
        output = ('VAR(%d) process for %d-dimensional response y_t'
                  % (self.k_ar, self.neqs))
        output += '\nstable: %s' % self.is_stable()
        output += '\nmean: %s' % self.mean()

        return output

    def is_stable(self, verbose=False):
        """Determine stability based on model coefficients

        Parameters
        ----------
        verbose : bool
            Print eigenvalues of the VAR(1) companion

        Notes
        -----
        Checks if det(I - Az) = 0 for any mod(z) <= 1, so all the eigenvalues of
        the companion matrix must lie outside the unit circle
        """
        return is_stable(self.coefs, verbose=verbose)

    def plotsim(self, steps=1000):
        """
        Plot a simulation from the VAR(p) process for the desired number of
        steps
        """
        Y = util.varsim(self.coefs, self.intercept, self.sigma_u, steps=steps)
        plotting.plot_mts(Y)

    def mean(self):
        r"""Mean of stable process

        Lutkepohl eq. 2.1.23

        .. math:: \mu = (I - A_1 - \dots - A_p)^{-1} \alpha
        """
        return solve(self._char_mat, self.intercept)

    def ma_rep(self, maxn=10):
        r"""Compute MA(:math:`\infty`) coefficient matrices

        Parameters
        ----------
        maxn : int
            Number of coefficient matrices to compute

        Returns
        -------
        coefs : ndarray (maxn x k x k)
        """
        return ma_rep(self.coefs, maxn=maxn)

    def orth_ma_rep(self, maxn=10, P=None):
        r"""Compute Orthogonalized MA coefficient matrices using P matrix such
        that :math:`\Sigma_u = PP^\prime`. P defaults to the Cholesky
        decomposition of :math:`\Sigma_u`

        Parameters
        ----------
        maxn : int
            Number of coefficient matrices to compute
        P : ndarray (k x k), optional
            Matrix such that Sigma_u = PP', defaults to Cholesky descomp

        Returns
        -------
        coefs : ndarray (maxn x k x k)
        """
        if P is None:
            P = self._chol_sigma_u

        ma_mats = self.ma_rep(maxn=maxn)
        return mat([np.dot(coefs, P) for coefs in ma_mats])

    def long_run_effects(self):
        """Compute long-run effect of unit impulse

        .. math::

            \Psi_\infty = \sum_{i=0}^\infty \Phi_i

        """
        return L.inv(self._char_mat)

    @cache_readonly
    def _chol_sigma_u(self):
        return chol(self.sigma_u)

    @cache_readonly
    def _char_mat(self):
        return np.eye(self.neqs) - self.coefs.sum(0)

    def acf(self, nlags=None):
        """Compute theoretical autocovariance function

        Returns
        -------
        acf : ndarray (p x k x k)
        """
        return var_acf(self.coefs, self.sigma_u, nlags=nlags)

    def acorr(self, nlags=None):
        """Compute theoretical autocorrelation function

        Returns
        -------
        acorr : ndarray (p x k x k)
        """
        return util.acf_to_acorr(self.acf(nlags=nlags))

    def plot_acorr(self, nlags=10, linewidth=8):
        "Plot theoretical autocorrelation function"
        plotting.plot_full_acorr(self.acorr(nlags=nlags), linewidth=linewidth)

    def forecast(self, y, steps):
        """Produce linear minimum MSE forecasts for desired number of steps
        ahead, using prior values y

        Parameters
        ----------
        y : ndarray (p x k)
        steps : int

        Returns
        -------
        forecasts : ndarray (steps x neqs)

        Notes
        -----
        Lutkepohl pp 37-38
        """
        return forecast(y, self.coefs, self.intercept, steps)

    def mse(self, steps):
        """
        Compute theoretical forecast error variance matrices

        Parameters
        ----------
        steps : int
            Number of steps ahead

        Notes
        -----
        .. math:: \mathrm{MSE}(h) = \sum_{i=0}^{h-1} \Phi \Sigma_u \Phi^T

        Returns
        -------
        forc_covs : ndarray (steps x neqs x neqs)
        """
        ma_coefs = self.ma_rep(steps)

        k = len(self.sigma_u)
        forc_covs = np.zeros((steps, k, k))

        prior = np.zeros((k, k))
        for h in xrange(steps):
            # Sigma(h) = Sigma(h-1) + Phi Sig_u Phi'
            phi = ma_coefs[h]
            var = chain_dot(phi, self.sigma_u, phi.T)
            forc_covs[h] = prior = prior + var

        return forc_covs

    forecast_cov = mse

    def _forecast_vars(self, steps):
        covs = self.forecast_cov(steps)

        # Take diagonal for each cov
        inds = np.arange(self.neqs)
        return covs[:, inds, inds]

    def forecast_interval(self, y, steps, alpha=0.05):
        """Construct forecast interval estimates assuming the y are Gaussian

        Parameters
        ----------

        Notes
        -----
        Lutkepohl pp. 39-40

        Returns
        -------
        (lower, mid, upper) : (ndarray, ndarray, ndarray)
        """
        assert(0 < alpha < 1)
        q = util.norm_signif_level(alpha)

        point_forecast = self.forecast(y, steps)
        sigma = np.sqrt(self._forecast_vars(steps))

        forc_lower = point_forecast - q * sigma
        forc_upper = point_forecast + q * sigma

        return point_forecast, forc_lower, forc_upper

#-------------------------------------------------------------------------------
# VARResults class


class VARResults(VARProcess):
    """Estimate VAR(p) process with fixed number of lags

    Parameters
    ----------
    endog : array
    endog_lagged : array
    params : array
    sigma_u : array
    lag_order : int
    model : VAR model instance
    trend : str {'nc', 'c', 'ct'}
    names : array-like
        List of names of the endogenous variables in order of appearance in `endog`.
    dates


    Returns
    -------
    **Attributes**
    aic
    bic
    bse
    coefs : ndarray (p x K x K)
        Estimated A_i matrices, A_i = coefs[i-1]
    coef_names
    cov_params
    dates
    detomega
    df_model : int
    df_resid : int
    endog
    endog_lagged
    fittedvalues
    fpe
    intercept
    info_criteria
    k_ar : int
    k_trend : int
    llf
    model
    names
    neqs : int
        Number of variables (equations)
    nobs : int
    n_totobs : int
    params
    k_ar : int
        Order of VAR process
    params : ndarray (Kp + 1) x K
        A_i matrices and intercept in stacked form [int A_1 ... A_p]
    pvalues
    names : list
        variables names
    resid
    sigma_u : ndarray (K x K)
        Estimate of white noise process variance Var[u_t]
    sigma_u_mle
    stderr
    trenorder
    tvalues
    y :
    ys_lagged
    """
    _model_type = 'VAR'

    def __init__(self, endog, endog_lagged, params, sigma_u, lag_order,
                 model=None, trend='c', names=None, dates=None):

        self.model = model
        self.y = self.endog = endog  #keep alias for now
        self.ys_lagged = self.endog_lagged = endog_lagged #keep alias for now
        self.dates = dates

        self.n_totobs, neqs = self.y.shape
        self.nobs = self.n_totobs  - lag_order
        k_trend = util.get_trendorder(trend)
        if k_trend > 0: # make this the polynomial trend order
            trendorder = k_trend - 1
        else:
            trendorder = None
        self.k_trend = k_trend
        self.trendorder = trendorder

        self.coef_names = util.make_lag_names(names, lag_order, k_trend)
        self.params = params

        # Initialize VARProcess parent class
        # construct coefficient matrices
        # Each matrix needs to be transposed
        reshaped = self.params[self.k_trend:]
        reshaped = reshaped.reshape((lag_order, neqs, neqs))

        # Need to transpose each coefficient matrix
        intercept = self.params[0]
        coefs = reshaped.swapaxes(1, 2).copy()

        super(VARResults, self).__init__(coefs, intercept, sigma_u, names=names)

    def plot(self):
        """Plot input time series
        """
        plotting.plot_mts(self.y, names=self.names, index=self.dates)

    @property
    def df_model(self):
        """Number of estimated parameters, including the intercept / trends
        """
        return self.neqs * self.k_ar + self.k_trend

    @property
    def df_resid(self):
        "Number of observations minus number of estimated parameters"
        return self.nobs - self.df_model

    @cache_readonly
    def fittedvalues(self):
        """The predicted insample values of the response variables of the model.
        """
        return np.dot(self.ys_lagged, self.params)

    @cache_readonly
    def resid(self):
        """Residuals of response variable resulting from estimated coefficients
        """
        return self.y[self.k_ar:] - self.fittedvalues

    def sample_acov(self, nlags=1):
        return _compute_acov(self.y[self.k_ar:], nlags=nlags)

    def sample_acorr(self, nlags=1):
        acovs = self.sample_acov(nlags=nlags)
        return _acovs_to_acorrs(acovs)

    def plot_sample_acorr(self, nlags=10, linewidth=8):
        "Plot theoretical autocorrelation function"
        plotting.plot_full_acorr(self.sample_acorr(nlags=nlags),
                                 linewidth=linewidth)

    def resid_acov(self, nlags=1):
        """
        Compute centered sample autocovariance (including lag 0)

        Parameters
        ----------
        nlags : int

        Returns
        -------
        """
        return _compute_acov(self.resid, nlags=nlags)

    def resid_acorr(self, nlags=1):
        """
        Compute sample autocorrelation (including lag 0)

        Parameters
        ----------
        nlags : int

        Returns
        -------
        """
        acovs = self.resid_acov(nlags=nlags)
        return _acovs_to_acorrs(acovs)

    @cache_readonly
    def resid_corr(self):
        "Centered residual correlation matrix"
        return self.resid_acorr(0)[0]

    @cache_readonly
    def sigma_u_mle(self):
        """(Biased) maximum likelihood estimate of noise process covariance
        """
        return self.sigma_u * self.df_resid / self.nobs

    @cache_readonly
    def cov_params(self):
        """Estimated variance-covariance of model coefficients

        Notes
        -----
        Covariance of vec(B), where B is the matrix
        [intercept, A_1, ..., A_p] (K x (Kp + 1))
        Adjusted to be an unbiased estimator
        Ref: Lutkepohl p.74-75
        """
        z = self.ys_lagged
        return np.kron(L.inv(np.dot(z.T, z)), self.sigma_u)

    def cov_ybar(self):
        r"""Asymptotically consistent estimate of covariance of the sample mean

        .. math::

            \sqrt(T) (\bar{y} - \mu) \rightarrow {\cal N}(0, \Sigma_{\bar{y}})\\

            \Sigma_{\bar{y}} = B \Sigma_u B^\prime, \text{where } B = (I_K - A_1
            - \cdots - A_p)^{-1}

        Notes
        -----
        Lutkepohl Proposition 3.3
        """

        Ainv = L.inv(np.eye(self.neqs) - self.coefs.sum(0))
        return chain_dot(Ainv, self.sigma_u, Ainv.T)

#------------------------------------------------------------
# Estimation-related things

    @cache_readonly
    def _zz(self):
        # Z'Z
        return np.dot(self.ys_lagged.T, self.ys_lagged)

    @property
    def _cov_alpha(self):
        """
        Estimated covariance matrix of model coefficients ex intercept
        """
        # drop intercept
        return self.cov_params[self.neqs:, self.neqs:]

    @cache_readonly
    def _cov_sigma(self):
        """
        Estimated covariance matrix of vech(sigma_u)
        """
        D_K = tsa.duplication_matrix(self.neqs)
        D_Kinv = npl.pinv(D_K)

        sigxsig = np.kron(self.sigma_u, self.sigma_u)
        return 2 * chain_dot(D_Kinv, sigxsig, D_Kinv.T)

    @cache_readonly
    def llf(self):
        "Compute VAR(p) loglikelihood"
        return var_loglike(self.resid, self.sigma_u_mle, self.nobs)

    @cache_readonly
    def stderr(self):
        """Standard errors of coefficients, reshaped to match in size
        """
        stderr = np.sqrt(np.diag(self.cov_params))
        return stderr.reshape((self.df_model, self.neqs), order='C')

    bse = stderr  # statsmodels interface?

    @cache_readonly
    def tvalues(self):
        """Compute t-statistics. Use Student-t(T - Kp - 1) = t(df_resid) to test
        significance.
        """
        return self.params / self.stderr

    @cache_readonly
    def pvalues(self):
        """Two-sided p-values for model coefficients from Student t-distribution
        """
        return stats.t.sf(np.abs(self.tvalues), self.df_resid)*2

    def plot_forecast(self, steps, alpha=0.05, plot_stderr=True):
        """
        Plot forecast
        """
        mid, lower, upper = self.forecast_interval(self.y[-self.k_ar:], steps,
                                                   alpha=alpha)
        plotting.plot_var_forc(self.y, mid, lower, upper, names=self.names,
                               plot_stderr=plot_stderr)

    # Forecast error covariance functions

    def forecast_cov(self, steps=1):
        r"""Compute forecast covariance matrices for desired number of steps

        Parameters
        ----------
        steps : int

        Notes
        -----
        .. math:: \Sigma_{\hat y}(h) = \Sigma_y(h) + \Omega(h) / T

        Ref: Lutkepohl pp. 96-97

        Returns
        -------
        covs : ndarray (steps x k x k)
        """
        mse = self.mse(steps)
        omegas = self._omega_forc_cov(steps)
        return mse + omegas / self.nobs

    #Monte Carlo irf standard errors
    def stderr_MC(self, orth=False, repl=1000, T=25, signif=0.05, seed=None):
        """
        Compute Monte Carlo standard errors assuming normally distributed

        Notes
        -----
        Lutkepohl Appendix D

        Returns
        ------
        Tuple of lower and upper arrays of ma_rep monte carlo standard errors

        """
        if orth:
            raise NotImplementedError("Orthogonalized MC standard errors not available")
        #use mean for starting value
        neqs = self.neqs
        mean = self.mean()
        k_ar = self.k_ar
        coefs = self.coefs
        sigma_u = self.sigma_u
        intercept = self.intercept
<<<<<<< HEAD
        disc = 500 #number of simulated observations to discard

        ma_coll = np.zeros([T+1, neqs, neqs, repl])
        for i in range(repl):
            #discard first hundred to eliminate correct for starting bias
            sim = util.varsim(coefs, intercept, sigma_u, steps=T+disc)
            sim = sim[disc:]
            ma_coll[:,:,:,i] = VAR(sim).fit(maxlags=k_ar).ma_rep(maxn=T)
        ma_sort = np.sort(ma_coll, axis=3) #sort to get quantiles
        index = round(signif/2*repl),round((1-signif/2)*repl)
        lower = ma_sort[:, :, :, index[0]-1]
        upper = ma_sort[:, :, :, index[1]-1]
=======
        df_model = self.df_model
        disc = 100 #number of simulated observations to discard
        obs = 500 #number of observations

        ma_coll = np.zeros((repl, T+1, neqs, neqs))
        for i in range(repl):
            #discard first hundred to eliminate correct for starting bias
            sim = util.varsim(coefs, intercept, sigma_u, steps=obs+disc)
            sim = sim[disc:]
            ma_coll[i,:,:,:] = VAR(sim).fit(maxlags=k_ar).ma_rep(maxn=T)
        ma_sort = np.sort(ma_coll, axis=0) #sort to get quantiles
        index = round(signif/2*repl)-1,round((1-signif/2)*repl)-1
        lower = ma_sort[index[0],:, :, :]
        upper = ma_sort[index[1],:, :, :]
>>>>>>> a28b03c5
        return lower, upper

    def _omega_forc_cov(self, steps):
        # Approximate MSE matrix \Omega(h) as defined in Lut p97
        G = self._zz
        Ginv = L.inv(G)

        # memoize powers of B for speedup
        # TODO: see if can memoize better
        B = self._bmat_forc_cov()
        _B = {}
        def bpow(i):
            if i not in _B:
                _B[i] = np.linalg.matrix_power(B, i)

            return _B[i]

        phis = self.ma_rep(steps)
        sig_u = self.sigma_u

        omegas = np.zeros((steps, self.neqs, self.neqs))
        for h in range(1, steps + 1):
            if h == 1:
                omegas[h-1] = self.df_model * self.sigma_u
                continue

            om = omegas[h-1]
            for i in range(h):
                for j in range(h):
                    Bi = bpow(h - 1 - i)
                    Bj = bpow(h - 1 - j)
                    mult = np.trace(chain_dot(Bi.T, Ginv, Bj, G))
                    om += mult * chain_dot(phis[i], sig_u, phis[j].T)
            omegas[h-1] = om

        return omegas

    def _bmat_forc_cov(self):
        # B as defined on p. 96 of Lut
        upper = np.zeros((1, self.df_model))
        upper[0,0] = 1

        lower_dim = self.neqs * (self.k_ar - 1)
        I = np.eye(lower_dim)
        lower = np.column_stack((np.zeros((lower_dim, 1)), I,
                                 np.zeros((lower_dim, self.neqs))))

        return np.vstack((upper, self.params.T, lower))

    def summary(self):
        """Compute console output summary of estimates

        Returns
        -------
        summary : VARSummary
        """
        return VARSummary(self)

    def irf(self, periods=10, var_decomp=None, var_order=None):
        """Analyze impulse responses to shocks in system

        Parameters
        ----------
        periods : int
        var_decomp : ndarray (k x k), lower triangular
            Must satisfy Omega = P P', where P is the passed matrix. Defaults to
            Cholesky decomposition of Omega
        var_order : sequence
            Alternate variable order for Cholesky decomposition

        Returns
        -------
        irf : IRAnalysis
        """
        if var_order is not None:
            raise NotImplementedError('alternate variable order not implemented'
                                      ' (yet)')

        return IRAnalysis(self, P=var_decomp, periods=periods)

    def fevd(self, periods=10, var_decomp=None):
        """
        Compute forecast error variance decomposition ("fevd")

        Returns
        -------
        fevd : FEVD instance
        """
        return FEVD(self, P=var_decomp, periods=periods)

    def reorder(self, order):
        """Reorder variables for structural specification
        """
        if len(order) != len(self.params[0,:]):
            raise ValueError("Reorder specification length should match number of endogenous variables")
       #This convert order to list of integers if given as strings
        if type(order[0]) is str:
            order_new = []
            for i, nam in enumerate(order):
                order_new.append(self.names.index(order[i]))
            order = order_new
        return _reordered(self, order)

#-------------------------------------------------------------------------------
# VAR Diagnostics: Granger-causality, whiteness of residuals, normality, etc.

    def test_causality(self, equation, variables, kind='f', signif=0.05,
                       verbose=True):
        """Compute test statistic for null hypothesis of Granger-noncausality,
        general function to test joint Granger-causality of multiple variables

        Parameters
        ----------
        equation : string or int
            Equation to test for causality
        variables : sequence (of strings or ints)
            List, tuple, etc. of variables to test for Granger-causality
        kind : {'f', 'wald'}
            Perform F-test or Wald (chi-sq) test
        signif : float, default 5%
            Significance level for computing critical values for test,
            defaulting to standard 0.95 level

        Notes
        -----
        Null hypothesis is that there is no Granger-causality for the indicated
        variables. The degrees of freedom in the F-test are based on the
        number of variables in the VAR system, that is, degrees of freedom
        are equal to the number of equations in the VAR times degree of freedom
        of a single equation.

        Returns
        -------
        results : dict
        """
        if isinstance(variables, (basestring, int, np.integer)):
            variables = [variables]

        k, p = self.neqs, self.k_ar

        # number of restrictions
        N = len(variables) * self.k_ar

        # Make restriction matrix
        C = np.zeros((N, k ** 2 * p + k), dtype=float)

        eq_index = self.get_eq_index(equation)
        vinds = mat([self.get_eq_index(v) for v in variables])

        # remember, vec is column order!
        offsets = np.concatenate([k + k ** 2 * j + k * vinds + eq_index
                                  for j in range(p)])
        C[np.arange(N), offsets] = 1

        # Lutkepohl 3.6.5
        Cb = np.dot(C, vec(self.params.T))
        middle = L.inv(chain_dot(C, self.cov_params, C.T))

        # wald statistic
        lam_wald = statistic = chain_dot(Cb, middle, Cb)

        if kind.lower() == 'wald':
            df = N
            dist = stats.chi2(df)
        elif kind.lower() == 'f':
            statistic = lam_wald / N
            df = (N, k * self.df_resid)
            dist = stats.f(*df)
        else:
            raise Exception('kind %s not recognized' % kind)

        pvalue = dist.sf(statistic)
        crit_value = dist.ppf(1 - signif)

        conclusion = 'fail to reject' if statistic < crit_value else 'reject'
        results = {
            'statistic' : statistic,
            'crit_value' : crit_value,
            'pvalue' : pvalue,
            'df' : df,
            'conclusion' : conclusion,
            'signif' :  signif
        }

        if verbose:
            summ = output.causality_summary(results, variables, equation, kind)

            print summ

        return results

    def test_whiteness(self, nlags=10, plot=True, linewidth=8):
        """
        Test white noise assumption. Sample (Y) autocorrelations are compared
        with the standard :math:`2 / \sqrt(T)` bounds.

        Parameters
        ----------
        plot : boolean, default True
            Plot autocorrelations with 2 / sqrt(T) bounds
        """
        acorrs = self.sample_acorr(nlags)
        bound = 2 / np.sqrt(self.nobs)

        # TODO: this probably needs some UI work

        if (np.abs(acorrs) > bound).any():
            print ('FAIL: Some autocorrelations exceed %.4f bound. '
                   'See plot' % bound)
        else:
            print 'PASS: No autocorrelations exceed %.4f bound' % bound

        if plot:
            fig = plotting.plot_full_acorr(acorrs[1:],
                                           xlabel=np.arange(1, nlags+1),
                                           err_bound=bound,
                                           linewidth=linewidth)
            fig.suptitle(r"ACF plots with $2 / \sqrt{T}$ bounds "
                         "for testing whiteness assumption")

    def test_normality(self, signif=0.05, verbose=True):
        """
        Test assumption of normal-distributed errors using Jarque-Bera-style
        omnibus Chi^2 test

        Parameters
        ----------
        signif : float
            Test significance threshold

        Notes
        -----
        H0 (null) : data are generated by a Gaussian-distributed process
        """
        Pinv = npl.inv(self._chol_sigma_u)

        w = np.array([np.dot(Pinv, u) for u in self.resid])

        b1 = (w ** 3).sum(0) / self.nobs
        lam_skew = self.nobs * np.dot(b1, b1) / 6

        b2 = (w ** 4).sum(0) / self.nobs - 3
        lam_kurt = self.nobs * np.dot(b2, b2) / 24

        lam_omni = lam_skew + lam_kurt

        omni_dist = stats.chi2(self.neqs * 2)
        omni_pvalue = omni_dist.sf(lam_omni)
        crit_omni = omni_dist.ppf(1 - signif)

        conclusion = 'fail to reject' if lam_omni < crit_omni else 'reject'

        results = {
            'statistic' : lam_omni,
            'crit_value' : crit_omni,
            'pvalue' : omni_pvalue,
            'df' : self.neqs * 2,
            'conclusion' : conclusion,
            'signif' :  signif
        }

        if verbose:
            summ = output.normality_summary(results)
            print summ

        return results

    @cache_readonly
    def detomega(self):
        r"""
        Return determinant of white noise covariance with degrees of freedom
        correction:

        .. math::

            \hat \Omega = \frac{T}{T - Kp - 1} \hat \Omega_{\mathrm{MLE}}
        """
        return L.det(self.sigma_u)

    @cache_readonly
    def info_criteria(self):
        "information criteria for lagorder selection"
        nobs = self.nobs
        neqs = self.neqs
        lag_order = self.k_ar
        free_params = lag_order * neqs ** 2 + neqs * self.k_trend

        ld = util.get_logdet(self.sigma_u_mle)

        # See Lutkepohl pp. 146-150

        aic = ld + (2. / nobs) * free_params
        bic = ld + (np.log(nobs) / nobs) * free_params
        hqic = ld + (2. * np.log(np.log(nobs)) / nobs) * free_params
        fpe = ((nobs + self.df_model) / self.df_resid) ** neqs * np.exp(ld)

        return {
            'aic' : aic,
            'bic' : bic,
            'hqic' : hqic,
            'fpe' : fpe
            }

    @property
    def aic(self):
        "Akaike information criterion"
        return self.info_criteria['aic']

    @property
    def fpe(self):
        """Final Prediction Error (FPE)

        Lutkepohl p. 147, see info_criteria
        """
        return self.info_criteria['fpe']

    @property
    def hqic(self):
        "Hannan-Quinn criterion"
        return self.info_criteria['hqic']

    @property
    def bic(self):
        "Bayesian a.k.a. Schwarz info criterion"
        return self.info_criteria['bic']

class FEVD(object):
    """
    Compute and plot Forecast error variance decomposition and asymptotic
    standard errors
    """
    def __init__(self, model, P=None, periods=None):
        self.periods = periods

        self.model = model
        self.neqs = model.neqs
        self.names = model.names

        self.irfobj = model.irf(var_decomp=P, periods=periods)
        self.orth_irfs = self.irfobj.orth_irfs

        # cumulative impulse responses
        irfs = (self.orth_irfs[:periods] ** 2).cumsum(axis=0)

        rng = range(self.neqs)
        mse = self.model.mse(periods)[:, rng, rng]

        # lag x equation x component
        fevd = np.empty_like(irfs)

        for i in range(periods):
            fevd[i] = (irfs[i].T / mse[i]).T

        # switch to equation x lag x component
        self.decomp = fevd.swapaxes(0, 1)

    def summary(self):
        buf = StringIO()

        rng = range(self.periods)
        for i in range(self.neqs):
            ppm = output.pprint_matrix(self.decomp[i], rng, self.names)

            print >> buf, 'FEVD for %s' % self.names[i]
            print >> buf, ppm

        print buf.getvalue()

    def cov(self):
        """Compute asymptotic standard errors

        Returns
        -------
        """
        raise NotImplementedError

    def plot(self, periods=None, figsize=(10,10), **plot_kwds):
        """Plot graphical display of FEVD

        Parameters
        ----------
        periods : int, default None
            Defaults to number originally specified. Can be at most that number
        """
        import matplotlib.pyplot as plt

        k = self.neqs
        periods = periods or self.periods

        fig, axes = plt.subplots(nrows=k, figsize=figsize)

        fig.suptitle('Forecast error variance decomposition (FEVD)')

        colors = [str(c) for c in np.arange(k, dtype=float) / k]
        ticks = np.arange(periods)

        limits = self.decomp.cumsum(2)

        for i in range(k):
            ax = axes[i]

            this_limits = limits[i].T

            handles = []

            for j in range(k):
                lower = this_limits[j - 1] if j > 0 else 0
                upper = this_limits[j]
                handle = ax.bar(ticks, upper - lower, bottom=lower,
                                color=colors[j], label=self.names[j],
                                **plot_kwds)

                handles.append(handle)

            ax.set_title(self.names[i])

        # just use the last axis to get handles for plotting
        handles, labels = ax.get_legend_handles_labels()
        fig.legend(handles, labels, loc='upper right')
        plotting.adjust_subplots(right=0.85)

#-------------------------------------------------------------------------------

def _compute_acov(x, nlags=1):
    x = x - x.mean(0)

    result = []
    for lag in xrange(nlags + 1):
        if lag > 0:
            r = np.dot(x[lag:].T, x[:-lag])
        else:
            r = np.dot(x.T, x)

        result.append(r)

    return np.array(result) / len(x)

def _acovs_to_acorrs(acovs):
    sd = np.sqrt(np.diag(acovs[0]))
    return acovs / np.outer(sd, sd)

if __name__ == '__main__':
    import scikits.statsmodels.api as sm
    from scikits.statsmodels.tsa.vector_ar.util import parse_lutkepohl_data
    import scikits.statsmodels.tools.data as data_util

    np.set_printoptions(linewidth=140, precision=5)

    sdata, dates = parse_lutkepohl_data('data/%s.dat' % 'e1')

    names = sdata.dtype.names
    data = data_util.struct_to_ndarray(sdata)
    adj_data = np.diff(np.log(data), axis=0)
    # est = VAR(adj_data, p=2, dates=dates[1:], names=names)
    model = VAR(adj_data[:-16], dates=dates[1:-16], names=names)
    # model = VAR(adj_data[:-16], dates=dates[1:-16], names=names)

    est = model.fit(maxlags=2)
    irf = est.irf()

    y = est.y[-2:]
    """
    # irf.plot_irf()

    # i = 2; j = 1
    # cv = irf.cum_effect_cov(orth=True)
    # print np.sqrt(cv[:, j * 3 + i, j * 3 + i]) / 1e-2

    # data = np.genfromtxt('Canada.csv', delimiter=',', names=True)
    # data = data.view((float, 4))
    """

    '''
    mdata = sm.datasets.macrodata.load().data
    mdata2 = mdata[['realgdp','realcons','realinv']]
    names = mdata2.dtype.names
    data = mdata2.view((float,3))
    data = np.diff(np.log(data), axis=0)

    import pandas as pn
    df = pn.DataFrame.fromRecords(mdata)
    df = np.log(df.reindex(columns=names))
    df = (df - df.shift(1)).dropIncompleteRows()

    model = VAR(df)
    est = model.fit(maxlags=2)
    irf = est.irf()
    '''<|MERGE_RESOLUTION|>--- conflicted
+++ resolved
@@ -1018,20 +1018,6 @@
         coefs = self.coefs
         sigma_u = self.sigma_u
         intercept = self.intercept
-<<<<<<< HEAD
-        disc = 500 #number of simulated observations to discard
-
-        ma_coll = np.zeros([T+1, neqs, neqs, repl])
-        for i in range(repl):
-            #discard first hundred to eliminate correct for starting bias
-            sim = util.varsim(coefs, intercept, sigma_u, steps=T+disc)
-            sim = sim[disc:]
-            ma_coll[:,:,:,i] = VAR(sim).fit(maxlags=k_ar).ma_rep(maxn=T)
-        ma_sort = np.sort(ma_coll, axis=3) #sort to get quantiles
-        index = round(signif/2*repl),round((1-signif/2)*repl)
-        lower = ma_sort[:, :, :, index[0]-1]
-        upper = ma_sort[:, :, :, index[1]-1]
-=======
         df_model = self.df_model
         disc = 100 #number of simulated observations to discard
         obs = 500 #number of observations
@@ -1046,7 +1032,6 @@
         index = round(signif/2*repl)-1,round((1-signif/2)*repl)-1
         lower = ma_sort[index[0],:, :, :]
         upper = ma_sort[index[1],:, :, :]
->>>>>>> a28b03c5
         return lower, upper
 
     def _omega_forc_cov(self, steps):
