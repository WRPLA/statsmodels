#
# models - Statistical Models
#

__docformat__ = 'restructuredtext'

from version import __version__
from info import __doc__

from regression import *
from glm import *
from rlm import *
from discretemod import *
from tools import add_constant
<<<<<<< HEAD
import model, tools, datasets, families, stattools, lib
=======
import model, tools, datasets, family, stattools, iolib
>>>>>>> 6ca9e558
# robust is imported somewhere else?
__all__ = filter(lambda s:not s.startswith('_'),dir())

from numpy.testing import Tester
class NoseWrapper(Tester):
    '''
    This is simply a monkey patch for numpy.testing.Tester, so that extra_argv can
    be changed from its default None to ['--exe'] so that the tests can be run
    the same across platforms.
    '''
    def test(self, label='fast', verbose=1, extra_argv=['--exe'], doctests=False,
             coverage=False):
        ''' Run tests for module using nose

        %(test_header)s
        doctests : boolean
            If True, run doctests in module, default False
        coverage : boolean
            If True, report coverage of NumPy code, default False
            (Requires the coverage module:
             http://nedbatchelder.com/code/modules/coverage.html)
        '''

        # cap verbosity at 3 because nose becomes *very* verbose beyond that
        verbose = min(verbose, 3)

        from numpy.testing import utils
        utils.verbose = verbose

        if doctests:
            print "Running unit tests and doctests for %s" % self.package_name
        else:
            print "Running unit tests for %s" % self.package_name

        self._show_system_info()

        # reset doctest state on every run
        import doctest
        doctest.master = None

        argv, plugins = self.prepare_test_args(label, verbose, extra_argv,
                                               doctests, coverage)
        from numpy.testing.noseclasses import NumpyTestProgram
        t = NumpyTestProgram(argv=argv, exit=False, plugins=plugins)
        return t.result
test = NoseWrapper().test<|MERGE_RESOLUTION|>--- conflicted
+++ resolved
@@ -12,11 +12,7 @@
 from rlm import *
 from discretemod import *
 from tools import add_constant
-<<<<<<< HEAD
-import model, tools, datasets, families, stattools, lib
-=======
-import model, tools, datasets, family, stattools, iolib
->>>>>>> 6ca9e558
+import model, tools, datasets, families, stattools, iolib
 # robust is imported somewhere else?
 __all__ = filter(lambda s:not s.startswith('_'),dir())
 
